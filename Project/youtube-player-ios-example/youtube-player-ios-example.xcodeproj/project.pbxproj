--- conflicted
+++ resolved
@@ -37,12 +37,7 @@
 /* End PBXContainerItemProxy section */
 
 /* Begin PBXFileReference section */
-<<<<<<< HEAD
 		41DE6A7D49F386BF08C18468 /* Pods-youtube-player-ios-exampleTests.release.xcconfig */ = {isa = PBXFileReference; includeInIndex = 1; lastKnownFileType = text.xcconfig; name = "Pods-youtube-player-ios-exampleTests.release.xcconfig"; path = "Pods/Target Support Files/Pods-youtube-player-ios-exampleTests/Pods-youtube-player-ios-exampleTests.release.xcconfig"; sourceTree = "<group>"; };
-=======
-		00FB44F8F53D285B340CFAE9 /* Pods.release.xcconfig */ = {isa = PBXFileReference; includeInIndex = 1; lastKnownFileType = text.xcconfig; name = Pods.release.xcconfig; path = "Pods/Target Support Files/Pods/Pods.release.xcconfig"; sourceTree = "<group>"; };
-		147472BB7024E9EBD4C22441 /* Pods-youtube-player-ios-exampleTests.debug.xcconfig */ = {isa = PBXFileReference; includeInIndex = 1; lastKnownFileType = text.xcconfig; name = "Pods-youtube-player-ios-exampleTests.debug.xcconfig"; path = "Pods/Target Support Files/Pods-youtube-player-ios-exampleTests/Pods-youtube-player-ios-exampleTests.debug.xcconfig"; sourceTree = "<group>"; };
->>>>>>> aa43c013
 		4D6993DE18E22E0C0073680F /* youtube-player-ios-example.app */ = {isa = PBXFileReference; explicitFileType = wrapper.application; includeInIndex = 0; path = "youtube-player-ios-example.app"; sourceTree = BUILT_PRODUCTS_DIR; };
 		4D6993E118E22E0C0073680F /* Foundation.framework */ = {isa = PBXFileReference; lastKnownFileType = wrapper.framework; name = Foundation.framework; path = System/Library/Frameworks/Foundation.framework; sourceTree = SDKROOT; };
 		4D6993E318E22E0C0073680F /* CoreGraphics.framework */ = {isa = PBXFileReference; lastKnownFileType = wrapper.framework; name = CoreGraphics.framework; path = System/Library/Frameworks/CoreGraphics.framework; sourceTree = SDKROOT; };
@@ -67,13 +62,9 @@
 		5EDBAF28CE586F953081FFD5 /* Pods.debug.xcconfig */ = {isa = PBXFileReference; includeInIndex = 1; lastKnownFileType = text.xcconfig; name = Pods.debug.xcconfig; path = "Pods/Target Support Files/Pods/Pods.debug.xcconfig"; sourceTree = "<group>"; };
 		614CB957CD094425884C83E1 /* libPods.a */ = {isa = PBXFileReference; explicitFileType = archive.ar; includeInIndex = 0; path = libPods.a; sourceTree = BUILT_PRODUCTS_DIR; };
 		97FE8C7A7A914485BBD9A3D4 /* libPods-youtube-player-ios-exampleTests.a */ = {isa = PBXFileReference; explicitFileType = archive.ar; includeInIndex = 0; path = "libPods-youtube-player-ios-exampleTests.a"; sourceTree = BUILT_PRODUCTS_DIR; };
-<<<<<<< HEAD
 		9F1A73947F21B4AC48269A4E /* Pods.debug.xcconfig */ = {isa = PBXFileReference; includeInIndex = 1; lastKnownFileType = text.xcconfig; name = Pods.debug.xcconfig; path = "Pods/Target Support Files/Pods/Pods.debug.xcconfig"; sourceTree = "<group>"; };
 		A33CC11F5E5B159D09ADCB5D /* Pods.release.xcconfig */ = {isa = PBXFileReference; includeInIndex = 1; lastKnownFileType = text.xcconfig; name = Pods.release.xcconfig; path = "Pods/Target Support Files/Pods/Pods.release.xcconfig"; sourceTree = "<group>"; };
 		C9EAC06935E4E004160720A4 /* Pods-youtube-player-ios-exampleTests.debug.xcconfig */ = {isa = PBXFileReference; includeInIndex = 1; lastKnownFileType = text.xcconfig; name = "Pods-youtube-player-ios-exampleTests.debug.xcconfig"; path = "Pods/Target Support Files/Pods-youtube-player-ios-exampleTests/Pods-youtube-player-ios-exampleTests.debug.xcconfig"; sourceTree = "<group>"; };
-=======
-		9B215E2DB2641898C315BF6A /* Pods-youtube-player-ios-exampleTests.release.xcconfig */ = {isa = PBXFileReference; includeInIndex = 1; lastKnownFileType = text.xcconfig; name = "Pods-youtube-player-ios-exampleTests.release.xcconfig"; path = "Pods/Target Support Files/Pods-youtube-player-ios-exampleTests/Pods-youtube-player-ios-exampleTests.release.xcconfig"; sourceTree = "<group>"; };
->>>>>>> aa43c013
 /* End PBXFileReference section */
 
 /* Begin PBXFrameworksBuildPhase section */
@@ -109,11 +100,7 @@
 				4D69940618E22E0C0073680F /* youtube-player-ios-exampleTests */,
 				4D6993E018E22E0C0073680F /* Frameworks */,
 				4D6993DF18E22E0C0073680F /* Products */,
-<<<<<<< HEAD
 				686E9A838DE037A32431FD61 /* Pods */,
-=======
-				E12B28BD66687607610CE5C7 /* Pods */,
->>>>>>> aa43c013
 			);
 			sourceTree = "<group>";
 		};
@@ -184,7 +171,6 @@
 			name = "Supporting Files";
 			sourceTree = "<group>";
 		};
-<<<<<<< HEAD
 		686E9A838DE037A32431FD61 /* Pods */ = {
 			isa = PBXGroup;
 			children = (
@@ -192,15 +178,6 @@
 				A33CC11F5E5B159D09ADCB5D /* Pods.release.xcconfig */,
 				C9EAC06935E4E004160720A4 /* Pods-youtube-player-ios-exampleTests.debug.xcconfig */,
 				41DE6A7D49F386BF08C18468 /* Pods-youtube-player-ios-exampleTests.release.xcconfig */,
-=======
-		E12B28BD66687607610CE5C7 /* Pods */ = {
-			isa = PBXGroup;
-			children = (
-				5EDBAF28CE586F953081FFD5 /* Pods.debug.xcconfig */,
-				00FB44F8F53D285B340CFAE9 /* Pods.release.xcconfig */,
-				147472BB7024E9EBD4C22441 /* Pods-youtube-player-ios-exampleTests.debug.xcconfig */,
-				9B215E2DB2641898C315BF6A /* Pods-youtube-player-ios-exampleTests.release.xcconfig */,
->>>>>>> aa43c013
 			);
 			name = Pods;
 			sourceTree = "<group>";
@@ -486,11 +463,7 @@
 		};
 		4D69941118E22E0C0073680F /* Debug */ = {
 			isa = XCBuildConfiguration;
-<<<<<<< HEAD
 			baseConfigurationReference = 9F1A73947F21B4AC48269A4E /* Pods.debug.xcconfig */;
-=======
-			baseConfigurationReference = 5EDBAF28CE586F953081FFD5 /* Pods.debug.xcconfig */;
->>>>>>> aa43c013
 			buildSettings = {
 				ASSETCATALOG_COMPILER_APPICON_NAME = AppIcon;
 				ASSETCATALOG_COMPILER_LAUNCHIMAGE_NAME = LaunchImage;
@@ -505,11 +478,7 @@
 		};
 		4D69941218E22E0C0073680F /* Release */ = {
 			isa = XCBuildConfiguration;
-<<<<<<< HEAD
 			baseConfigurationReference = A33CC11F5E5B159D09ADCB5D /* Pods.release.xcconfig */;
-=======
-			baseConfigurationReference = 00FB44F8F53D285B340CFAE9 /* Pods.release.xcconfig */;
->>>>>>> aa43c013
 			buildSettings = {
 				ASSETCATALOG_COMPILER_APPICON_NAME = AppIcon;
 				ASSETCATALOG_COMPILER_LAUNCHIMAGE_NAME = LaunchImage;
@@ -524,11 +493,7 @@
 		};
 		4D69941418E22E0C0073680F /* Debug */ = {
 			isa = XCBuildConfiguration;
-<<<<<<< HEAD
 			baseConfigurationReference = C9EAC06935E4E004160720A4 /* Pods-youtube-player-ios-exampleTests.debug.xcconfig */;
-=======
-			baseConfigurationReference = 147472BB7024E9EBD4C22441 /* Pods-youtube-player-ios-exampleTests.debug.xcconfig */;
->>>>>>> aa43c013
 			buildSettings = {
 				BUNDLE_LOADER = "$(BUILT_PRODUCTS_DIR)/youtube-player-ios-example.app/youtube-player-ios-example";
 				FRAMEWORK_SEARCH_PATHS = (
@@ -551,11 +516,7 @@
 		};
 		4D69941518E22E0C0073680F /* Release */ = {
 			isa = XCBuildConfiguration;
-<<<<<<< HEAD
 			baseConfigurationReference = 41DE6A7D49F386BF08C18468 /* Pods-youtube-player-ios-exampleTests.release.xcconfig */;
-=======
-			baseConfigurationReference = 9B215E2DB2641898C315BF6A /* Pods-youtube-player-ios-exampleTests.release.xcconfig */;
->>>>>>> aa43c013
 			buildSettings = {
 				BUNDLE_LOADER = "$(BUILT_PRODUCTS_DIR)/youtube-player-ios-example.app/youtube-player-ios-example";
 				FRAMEWORK_SEARCH_PATHS = (
